/*
 * Copyright 2023 The Android Open Source Project
 *
 * Licensed under the Apache License, Version 2.0 (the "License");
 * you may not use this file except in compliance with the License.
 * You may obtain a copy of the License at
 *
 *      http://www.apache.org/licenses/LICENSE-2.0
 *
 * Unless required by applicable law or agreed to in writing, software
 * distributed under the License is distributed on an "AS IS" BASIS,
 * WITHOUT WARRANTIES OR CONDITIONS OF ANY KIND, either express or implied.
 * See the License for the specific language governing permissions and
 * limitations under the License.
 */

#include "RutabagaLayer.h"

#include <inttypes.h>
#include <log/log.h>

#include <algorithm>
#include <cstdlib>
#include <future>
#include <memory>
#include <optional>
#include <queue>
#include <sstream>
#include <string>
#include <thread>
#include <unordered_map>
#include <variant>

// Blueprint and Meson builds place things differently
#if defined(ANDROID)
#include "rutabaga_gfx_ffi.h"
#else
#include "rutabaga_gfx/rutabaga_gfx_ffi.h"
#endif

namespace gfxstream {
namespace {

constexpr const uint32_t kInvalidContextId = 0;

std::vector<std::string> Split(const std::string& s, const std::string& delimiters) {
    if (delimiters.empty()) {
        return {};
    }

    std::vector<std::string> result;

    size_t base = 0;
    size_t found;
    while (true) {
        found = s.find_first_of(delimiters, base);
        result.push_back(s.substr(base, found - base));
        if (found == s.npos) break;
        base = found + 1;
    }

    return result;
}

std::string Join(const std::vector<std::string>& things, const std::string& separator) {
    if (things.empty()) {
        return "";
    }

    std::ostringstream result;
    result << *things.begin();
    for (auto it = std::next(things.begin()); it != things.end(); ++it) {
        result << separator << *it;
    }
    return result.str();
}

}  // namespace

class EmulatedVirtioGpu::EmulatedVirtioGpuImpl {
   public:
    EmulatedVirtioGpuImpl();
    ~EmulatedVirtioGpuImpl();

    bool Init(bool withGl, bool withVk, bool withVkSnapshots, EmulatedVirtioGpu* parent);

    bool GetCaps(uint32_t capsetId, uint32_t guestCapsSize, uint8_t* capset);

    std::optional<uint32_t> CreateContext(uint32_t contextInit);
    void DestroyContext(uint32_t contextId);

    uint8_t* Map(uint32_t resourceId);
    void Unmap(uint32_t resourceId);

    int SubmitCmd(uint32_t contextId, uint32_t cmdSize, void* cmd, uint32_t ringIdx,
                  VirtioGpuFenceFlags fenceFlags, uint32_t& fenceId,
                  std::optional<uint32_t> blobResourceId);

    int Wait(uint32_t resourceId);

    int TransferFromHost(uint32_t contextId, uint32_t resourceId, uint32_t transferOffset,
                         uint32_t transferSize);
    int TransferToHost(uint32_t contextId, uint32_t resourceId, uint32_t transferOffset,
                       uint32_t transferSize);

    std::optional<uint32_t> CreateBlob(uint32_t contextId, uint32_t blobMem, uint32_t blobFlags,
                                       uint64_t blobId, uint64_t blobSize);
    std::optional<uint32_t> CreateVirglBlob(uint32_t contextId, uint32_t width, uint32_t height,
                                            uint32_t virglFormat, uint32_t target, uint32_t bind,
                                            uint32_t size);

    void DestroyResource(uint32_t contextId, uint32_t resourceId);
<<<<<<< HEAD
=======
    void SnapshotSave(const std::string& directory);
    void SnapshotRestore(const std::string& directory);
>>>>>>> b23315d0

    uint32_t CreateEmulatedFence();

    void SignalEmulatedFence(uint32_t fenceId);

    int WaitOnEmulatedFence(int fenceAsFileDescriptor, int timeoutMilliseconds);

   private:
    struct VirtioGpuTaskContextAttachResource {
        uint32_t contextId;
        uint32_t resourceId;
    };
    struct VirtioGpuTaskContextDetachResource {
        uint32_t contextId;
        uint32_t resourceId;
    };
    struct VirtioGpuTaskCreateContext {
        uint32_t contextId;
        uint32_t contextInit;
        std::string contextName;
    };
    struct VirtioGpuTaskCreateBlob {
        uint32_t contextId;
        uint32_t resourceId;
        struct rutabaga_create_blob params;
    };
    struct VirtioGpuTaskCreateResource {
        uint32_t contextId;
        uint32_t resourceId;
        uint8_t* resourceBytes;
        struct rutabaga_create_3d params;
    };
    struct VirtioGpuTaskDestroyContext {
        uint32_t contextId;
    };
    struct VirtioGpuTaskMap {
        uint32_t resourceId;
        std::promise<uint8_t*> resourceMappedPromise;
    };
    struct VirtioGpuTaskSubmitCmd {
        uint32_t contextId;
        std::vector<std::byte> commandBuffer;
    };
    struct VirtioGpuTaskTransferToHost {
        uint32_t contextId;
        uint32_t resourceId;
        uint32_t transferOffset;
        uint32_t transferSize;
    };
    struct VirtioGpuTaskTransferFromHost {
        uint32_t contextId;
        uint32_t resourceId;
        uint32_t transferOffset;
        uint32_t transferSize;
    };
    struct VirtioGpuTaskUnrefResource {
        uint32_t resourceId;
    };
    using VirtioGpuTask =
        std::variant<VirtioGpuTaskContextAttachResource, VirtioGpuTaskContextDetachResource,
                     VirtioGpuTaskCreateBlob, VirtioGpuTaskCreateContext,
                     VirtioGpuTaskCreateResource, VirtioGpuTaskDestroyContext, VirtioGpuTaskMap,
<<<<<<< HEAD
                     VirtioGpuTaskExecBuffer, VirtioGpuTaskTransferFromHost,
                     VirtioGpuTaskTransferToHost, VirtioGpuTaskUnrefResource>;
=======
                     VirtioGpuTaskSubmitCmd, VirtioGpuTaskTransferFromHost,
                     VirtioGpuTaskTransferToHost, VirtioGpuTaskUnrefResource,
                     VirtioGpuTaskSnapshotSave, VirtioGpuTaskSnapshotRestore>;

    struct VirtioGpuFence {
        uint32_t fenceId;
        uint32_t ringIdx;
    };

>>>>>>> b23315d0
    struct VirtioGpuTaskWithWaitable {
        uint32_t contextId;
        VirtioGpuTask task;
        std::promise<void> taskCompletedSignaler;
        std::optional<VirtioGpuFence> fence;
    };

    std::shared_future<void> EnqueueVirtioGpuTask(
        uint32_t contextId, VirtioGpuTask task, std::optional<VirtioGpuFence> fence = std::nullopt);
    void DoTask(VirtioGpuTaskContextAttachResource task);
    void DoTask(VirtioGpuTaskContextDetachResource task);
    void DoTask(VirtioGpuTaskCreateContext task);
    void DoTask(VirtioGpuTaskCreateBlob task);
    void DoTask(VirtioGpuTaskCreateResource task);
    void DoTask(VirtioGpuTaskDestroyContext task);
    void DoTask(VirtioGpuTaskMap task);
    void DoTask(VirtioGpuTaskSubmitCmd task);
    void DoTask(VirtioGpuTaskTransferFromHost task);
    void DoTask(VirtioGpuTaskTransferToHost task);
    void DoTask(VirtioGpuTaskWithWaitable task);
    void DoTask(VirtioGpuTaskUnrefResource task);

    void RunVirtioGpuTaskProcessingLoop();

    std::atomic<uint32_t> mNextContextId{1};
    std::atomic<uint32_t> mNextVirtioGpuResourceId{1};
    std::atomic<uint32_t> mNextVirtioGpuFenceId{1};

    std::atomic_bool mShuttingDown{false};

    std::mutex mTasksMutex;
    std::queue<VirtioGpuTaskWithWaitable> mTasks;

    enum class EmulatedResourceType {
        kBlob,
        kPipe,
    };
    struct EmulatedResource {
        EmulatedResourceType type;

        std::mutex pendingWaitablesMutex;
        std::vector<std::shared_future<void>> pendingWaitables;

        // For non-blob resources, the guest shadow memory.
        std::unique_ptr<uint8_t[]> guestBytes;

        // For mappable blob resources, the host memory once it is mapped.
        std::shared_future<uint8_t*> mappedHostBytes;

        // For resources with iovecs.  Test layer just needs 1.
        struct iovec iovec;
    };
    std::mutex mResourcesMutex;
    std::unordered_map<uint32_t, EmulatedResource> mResources;

    EmulatedResource* CreateResource(uint32_t resourceId, EmulatedResourceType resourceType) {
        std::lock_guard<std::mutex> lock(mResourcesMutex);

        auto [it, created] = mResources.emplace(
            std::piecewise_construct, std::forward_as_tuple(resourceId), std::forward_as_tuple());
        if (!created) {
            ALOGE("Created resource %" PRIu32 " twice?", resourceId);
        }

        EmulatedResource* resource = &it->second;
        resource->type = resourceType;
        return resource;
    }

    EmulatedResource* GetResource(uint32_t resourceId) {
        std::lock_guard<std::mutex> lock(mResourcesMutex);

        auto it = mResources.find(resourceId);
        if (it == mResources.end()) {
            return nullptr;
        }

        return &it->second;
    }

    void DeleteResource(uint32_t resourceId) {
        std::lock_guard<std::mutex> lock(mResourcesMutex);
        mResources.erase(resourceId);
    }

    struct EmulatedFence {
        std::promise<void> signaler;
        std::shared_future<void> waitable;
    };
    std::mutex mVirtioGpuFencesMutex;
    std::unordered_map<uint32_t, EmulatedFence> mVirtioGpuFences;

    std::thread mWorkerThread;
    struct rutabaga* mRutabaga = nullptr;
    std::unordered_map<uint32_t, std::vector<uint8_t>> mCapsets;
};

EmulatedVirtioGpu::EmulatedVirtioGpuImpl::EmulatedVirtioGpuImpl()
    : mWorkerThread([this]() { RunVirtioGpuTaskProcessingLoop(); }) {}

EmulatedVirtioGpu::EmulatedVirtioGpuImpl::~EmulatedVirtioGpuImpl() {
    mShuttingDown = true;
    mWorkerThread.join();

    if (mRutabaga) {
        rutabaga_finish(&mRutabaga);
        mRutabaga = nullptr;
    }
}

namespace {

void WriteFenceTrampoline(uint64_t cookie, const struct rutabaga_fence* fence) {
    auto* gpu = reinterpret_cast<EmulatedVirtioGpu*>(cookie);
    gpu->SignalEmulatedFence(fence->fence_id);
}

}  // namespace

bool EmulatedVirtioGpu::EmulatedVirtioGpuImpl::Init(bool withGl, bool withVk, bool withVkSnapshots,
                                                    EmulatedVirtioGpu* parent) {
<<<<<<< HEAD
    std::vector<stream_renderer_param> renderer_params{
        stream_renderer_param{
            .key = STREAM_RENDERER_PARAM_USER_DATA,
            .value = static_cast<uint64_t>(reinterpret_cast<uintptr_t>(parent)),
        },
        stream_renderer_param{
            .key = STREAM_RENDERER_PARAM_FENCE_CALLBACK,
            .value = static_cast<uint64_t>(reinterpret_cast<uintptr_t>(&WriteFenceTrampoline)),
        },
        stream_renderer_param{
            .key = STREAM_RENDERER_PARAM_RENDERER_FLAGS,
            .value =
                static_cast<uint64_t>(STREAM_RENDERER_FLAGS_USE_SURFACELESS_BIT) |
                (withGl ? static_cast<uint64_t>(STREAM_RENDERER_FLAGS_USE_EGL_BIT |
                                                STREAM_RENDERER_FLAGS_USE_GLES_BIT)
                        : 0) |
                (withVk ? static_cast<uint64_t>(STREAM_RENDERER_FLAGS_USE_VK_BIT) : 0) |
                (withVkSnapshots ? static_cast<uint64_t>(STREAM_RENDERER_FLAGS_VULKAN_SNAPSHOTS)
                                 : 0),
        },
        stream_renderer_param{
            .key = STREAM_RENDERER_PARAM_WIN0_WIDTH,
            .value = 32,
        },
        stream_renderer_param{
            .key = STREAM_RENDERER_PARAM_WIN0_HEIGHT,
            .value = 32,
        },
    };
    return stream_renderer_init(renderer_params.data(), renderer_params.size()) == 0;
=======
    int32_t ret;
    uint64_t capsetMask = 0;
    uint32_t numCapsets = 0;
    struct rutabaga_builder builder = {0};

    ret = setenv("ANDROID_GFXSTREAM_CAPTURE_VK_SNAPSHOT", withVkSnapshots ? "1" : "0",
                 1 /* replace */);
    if (ret) {
        ALOGE("Failed to set environment variable");
        return false;
    }

    if (withGl) {
        capsetMask |= (1 << RUTABAGA_CAPSET_GFXSTREAM_GLES);
    }

    if (withVk) {
        capsetMask |= (1 << RUTABAGA_CAPSET_GFXSTREAM_VULKAN);
    }

    builder.user_data = static_cast<uint64_t>(reinterpret_cast<uintptr_t>(parent)),
    builder.fence_cb = WriteFenceTrampoline;
    builder.capset_mask = capsetMask;
    builder.wsi = RUTABAGA_WSI_SURFACELESS;

    ret = rutabaga_init(&builder, &mRutabaga);
    if (ret) {
        ALOGE("Failed to initialize rutabaga");
        return false;
    }

    ret = rutabaga_get_num_capsets(mRutabaga, &numCapsets);
    if (ret) {
        ALOGE("Failed to get number of capsets");
        return false;
    }

    for (uint32_t i = 0; i < numCapsets; i++) {
        uint32_t capsetId, capsetVersion, capsetSize;
        std::vector<uint8_t> capsetData;

        ret = rutabaga_get_capset_info(mRutabaga, i, &capsetId, &capsetVersion, &capsetSize);
        if (ret) {
            ALOGE("Failed to get capset info");
            return false;
        }

        capsetData.resize(capsetSize);

        ret = rutabaga_get_capset(mRutabaga, capsetId, capsetVersion, (uint8_t*)capsetData.data(),
                                  capsetSize);

        if (ret) {
            ALOGE("Failed to get capset");
            return false;
        }

        mCapsets[capsetId] = capsetData;
    }

    return true;
>>>>>>> b23315d0
}

bool EmulatedVirtioGpu::EmulatedVirtioGpuImpl::GetCaps(uint32_t capsetId, uint32_t guestCapsSize,
                                                       uint8_t* capset) {
    if (mCapsets.count(capsetId) == 0) return false;

    auto capsetData = mCapsets[capsetId];
    auto copySize = std::min(static_cast<size_t>(guestCapsSize), capsetData.size());
    std::memcpy(capset, capsetData.data(), copySize);

    return true;
}

std::optional<uint32_t> EmulatedVirtioGpu::EmulatedVirtioGpuImpl::CreateContext(
    uint32_t contextInit) {
    const uint32_t contextId = mNextContextId++;

    VirtioGpuTaskCreateContext task = {
        .contextId = contextId,
        .contextInit = contextInit,
        .contextName = "EmulatedVirtioGpu Context " + std::to_string(contextId),
    };
    EnqueueVirtioGpuTask(contextId, std::move(task));
    return contextId;
}

void EmulatedVirtioGpu::EmulatedVirtioGpuImpl::DestroyContext(uint32_t contextId) {
    VirtioGpuTaskDestroyContext task = {
        .contextId = contextId,
    };
    EnqueueVirtioGpuTask(contextId, std::move(task));
}

uint8_t* EmulatedVirtioGpu::EmulatedVirtioGpuImpl::Map(uint32_t resourceId) {
    EmulatedResource* resource = GetResource(resourceId);
    if (resource == nullptr) {
        ALOGE("Failed to Map() resource %" PRIu32 ": not found.", resourceId);
        return nullptr;
    }

    uint8_t* mapped = nullptr;
    if (resource->type == EmulatedResourceType::kBlob) {
        if (!resource->mappedHostBytes.valid()) {
            ALOGE("Failed to Map() resource %" PRIu32
                  ": attempting to map blob "
                  "without mappable flag?",
                  resourceId);
            return nullptr;
        }
        mapped = resource->mappedHostBytes.get();
    } else if (resource->type == EmulatedResourceType::kPipe) {
        mapped = resource->guestBytes.get();
    }
    return mapped;
}

void EmulatedVirtioGpu::EmulatedVirtioGpuImpl::Unmap(uint32_t resourceId) {
    rutabaga_resource_unmap(mRutabaga, resourceId);
}

int EmulatedVirtioGpu::EmulatedVirtioGpuImpl::Wait(uint32_t resourceId) {
    EmulatedResource* resource = GetResource(resourceId);
    if (resource == nullptr) {
        ALOGE("Failed to Wait() on resource %" PRIu32 ": not found.", resourceId);
        return -1;
    }

    std::vector<std::shared_future<void>> pendingWaitables;
    {
        std::lock_guard<std::mutex> lock(resource->pendingWaitablesMutex);
        pendingWaitables = resource->pendingWaitables;
        resource->pendingWaitables.clear();
    }
    for (auto& waitable : pendingWaitables) {
        waitable.wait();
    }

    return 0;
}

int EmulatedVirtioGpu::EmulatedVirtioGpuImpl::TransferFromHost(uint32_t contextId,
                                                               uint32_t resourceId,
                                                               uint32_t transferOffset,
                                                               uint32_t transferSize) {
    EmulatedResource* resource = GetResource(resourceId);
    if (resource == nullptr) {
        ALOGE("Failed to TransferFromHost() on resource %" PRIu32 ": not found.", resourceId);
        return -1;
    }

    VirtioGpuTaskTransferFromHost task = {
        .contextId = contextId,
        .resourceId = resourceId,
        .transferOffset = transferOffset,
        .transferSize = transferSize,
    };
    auto waitable = EnqueueVirtioGpuTask(contextId, std::move(task));

    {
        std::lock_guard<std::mutex> lock(resource->pendingWaitablesMutex);
        resource->pendingWaitables.push_back(std::move(waitable));
    }

    return 0;
}

int EmulatedVirtioGpu::EmulatedVirtioGpuImpl::TransferToHost(uint32_t contextId,
                                                             uint32_t resourceId,
                                                             uint32_t transferOffset,
                                                             uint32_t transferSize) {
    EmulatedResource* resource = GetResource(resourceId);
    if (resource == nullptr) {
        ALOGE("Failed to TransferFromHost() on resource %" PRIu32 ": not found.", resourceId);
        return -1;
    }

    VirtioGpuTaskTransferToHost task = {
        .contextId = contextId,
        .resourceId = resourceId,
        .transferOffset = transferOffset,
        .transferSize = transferSize,
    };
    auto waitable = EnqueueVirtioGpuTask(contextId, std::move(task));

    {
        std::lock_guard<std::mutex> lock(resource->pendingWaitablesMutex);
        resource->pendingWaitables.push_back(std::move(waitable));
    }

    return 0;
}

std::optional<uint32_t> EmulatedVirtioGpu::EmulatedVirtioGpuImpl::CreateBlob(
    uint32_t contextId, uint32_t blobMem, uint32_t blobFlags, uint64_t blobId, uint64_t blobSize) {
    const uint32_t resourceId = mNextVirtioGpuResourceId++;

    ALOGV("Enquing task to create blob resource-id:%d size:%" PRIu64, resourceId, blobSize);

    EmulatedResource* resource = CreateResource(resourceId, EmulatedResourceType::kBlob);

    VirtioGpuTaskCreateBlob createTask{
        .contextId = contextId,
        .resourceId = resourceId,
        .params =
            {
                .blob_mem = blobMem,
                .blob_flags = blobFlags,
                .blob_id = blobId,
                .size = blobSize,
            },
    };
    auto createBlobCompletedWaitable = EnqueueVirtioGpuTask(contextId, std::move(createTask));
    resource->pendingWaitables.push_back(std::move(createBlobCompletedWaitable));

    if (blobFlags & 0x001 /*kBlobFlagMappable*/) {
        std::promise<uint8_t*> mappedBytesPromise;
        std::shared_future<uint8_t*> mappedBytesWaitable = mappedBytesPromise.get_future();

        VirtioGpuTaskMap mapTask{
            .resourceId = resourceId,
            .resourceMappedPromise = std::move(mappedBytesPromise),
        };
        EnqueueVirtioGpuTask(contextId, std::move(mapTask));
        resource->mappedHostBytes = std::move(mappedBytesWaitable);
    }

    VirtioGpuTaskContextAttachResource attachTask{
        .contextId = contextId,
        .resourceId = resourceId,
    };
    EnqueueVirtioGpuTask(contextId, std::move(attachTask));

    return resourceId;
}

std::optional<uint32_t> EmulatedVirtioGpu::EmulatedVirtioGpuImpl::CreateVirglBlob(
    uint32_t contextId, uint32_t width, uint32_t height, uint32_t virglFormat, uint32_t target,
    uint32_t bind, uint32_t size) {
    const uint32_t resourceId = mNextVirtioGpuResourceId++;

    EmulatedResource* resource = CreateResource(resourceId, EmulatedResourceType::kPipe);

    resource->guestBytes = std::make_unique<uint8_t[]>(size);

    VirtioGpuTaskCreateResource task{
        .contextId = contextId,
        .resourceId = resourceId,
        .resourceBytes = resource->guestBytes.get(),
        .params =
            {
                .target = target,
                .format = virglFormat,
                .bind = bind,
                .width = width,
                .height = height,
                .depth = 1,
                .array_size = 1,
                .last_level = 0,
                .nr_samples = 0,
                .flags = 0,
            },
    };
    auto taskCompletedWaitable = EnqueueVirtioGpuTask(contextId, std::move(task));
    resource->pendingWaitables.push_back(std::move(taskCompletedWaitable));

    VirtioGpuTaskContextAttachResource attachTask{
        .contextId = contextId,
        .resourceId = resourceId,
    };
    EnqueueVirtioGpuTask(contextId, std::move(attachTask));

    return resourceId;
}

void EmulatedVirtioGpu::EmulatedVirtioGpuImpl::DestroyResource(uint32_t contextId,
                                                               uint32_t resourceId) {
    DeleteResource(resourceId);

    VirtioGpuTaskUnrefResource unrefTask{
        .resourceId = resourceId,
    };
    EnqueueVirtioGpuTask(contextId, std::move(unrefTask));

    VirtioGpuTaskContextDetachResource detachTask{
        .contextId = contextId,
        .resourceId = resourceId,
    };
    EnqueueVirtioGpuTask(contextId, std::move(detachTask));
}

<<<<<<< HEAD
int EmulatedVirtioGpu::EmulatedVirtioGpuImpl::ExecBuffer(uint32_t contextId,
                                                         struct VirtGpuExecBuffer& execbuffer,
                                                         std::optional<uint32_t> blobResourceId) {
    std::optional<uint32_t> fence;

    if (execbuffer.flags & kFenceOut) {
        fence = CreateEmulatedFence();
=======
void EmulatedVirtioGpu::EmulatedVirtioGpuImpl::SnapshotSave(const std::string& directory) {
    uint32_t contextId = 0;

    VirtioGpuTaskSnapshotSave saveTask{
        .directory = directory,
    };
    EnqueueVirtioGpuTask(contextId, std::move(saveTask));
}

void EmulatedVirtioGpu::EmulatedVirtioGpuImpl::SnapshotRestore(const std::string& directory) {
    uint32_t contextId = 0;

    VirtioGpuTaskSnapshotRestore restoreTask{
        .directory = directory,
    };

    EnqueueVirtioGpuTask(contextId, std::move(restoreTask));
}

int EmulatedVirtioGpu::EmulatedVirtioGpuImpl::SubmitCmd(uint32_t contextId, uint32_t cmdSize,
                                                        void* cmd, uint32_t ringIdx,
                                                        VirtioGpuFenceFlags fenceFlags,
                                                        uint32_t& fenceId,
                                                        std::optional<uint32_t> blobResourceId) {
    std::optional<VirtioGpuFence> fence;
    if (fenceFlags & kFlagFence) {
        fence = VirtioGpuFence{.fenceId = CreateEmulatedFence(), .ringIdx = ringIdx};
>>>>>>> b23315d0
    }

    const VirtioGpuTaskSubmitCmd task = {
        .contextId = contextId,
        .commandBuffer = std::vector<std::byte>(reinterpret_cast<std::byte*>(cmd),
                                                reinterpret_cast<std::byte*>(cmd) + cmdSize),
    };
    auto taskCompletedWaitable = EnqueueVirtioGpuTask(contextId, std::move(task), fence);

    if (blobResourceId) {
        EmulatedResource* resource = GetResource(*blobResourceId);
        if (resource == nullptr) {
            ALOGE("Failed to SubmitCmd() with resource %" PRIu32 ": not found.", *blobResourceId);
            return -1;
        }

        {
            std::lock_guard<std::mutex> lock(resource->pendingWaitablesMutex);
            resource->pendingWaitables.push_back(std::move(taskCompletedWaitable));
        }
    }

    if (fenceFlags & kFlagFence) {
        fenceId = (*fence).fenceId;
    }

    return 0;
}

int EmulatedVirtioGpu::EmulatedVirtioGpuImpl::WaitOnEmulatedFence(int fenceAsFileDescriptor,
                                                                  int timeoutMilliseconds) {
    uint32_t fenceId = static_cast<uint32_t>(fenceAsFileDescriptor);
    ALOGV("Waiting on fence:%d", (int)fenceId);

    std::shared_future<void> waitable;

    {
        std::lock_guard<std::mutex> lock(mVirtioGpuFencesMutex);

        auto fenceIt = mVirtioGpuFences.find(fenceId);
        if (fenceIt == mVirtioGpuFences.end()) {
            ALOGE("Fence:%d already signaled", (int)fenceId);
            return 0;
        }
        auto& fence = fenceIt->second;

        waitable = fence.waitable;
    }

    auto status = waitable.wait_for(std::chrono::milliseconds(timeoutMilliseconds));
    if (status == std::future_status::ready) {
        ALOGV("Finished waiting for fence:%d", (int)fenceId);
        return 0;
    } else {
        ALOGE("Timed out waiting for fence:%d", (int)fenceId);
        return -1;
    }
}

void EmulatedVirtioGpu::EmulatedVirtioGpuImpl::SignalEmulatedFence(uint32_t fenceId) {
    ALOGV("Signaling fence:%d", (int)fenceId);

    std::lock_guard<std::mutex> lock(mVirtioGpuFencesMutex);

    auto fenceIt = mVirtioGpuFences.find(fenceId);
    if (fenceIt == mVirtioGpuFences.end()) {
        ALOGE("Failed to find fence %" PRIu32, fenceId);
        return;
    }
    auto& fenceInfo = fenceIt->second;
    fenceInfo.signaler.set_value();
}

uint32_t EmulatedVirtioGpu::EmulatedVirtioGpuImpl::CreateEmulatedFence() {
    const uint32_t fenceId = mNextVirtioGpuFenceId++;

    ALOGV("Creating fence:%d", (int)fenceId);

    std::lock_guard<std::mutex> lock(mVirtioGpuFencesMutex);

    auto [fenceIt, fenceCreated] = mVirtioGpuFences.emplace(fenceId, EmulatedFence{});
    if (!fenceCreated) {
        ALOGE("Attempting to recreate fence %" PRIu32, fenceId);
    }

    auto& fenceInfo = fenceIt->second;
    fenceInfo.waitable = fenceInfo.signaler.get_future();

    return fenceId;
}

std::shared_future<void> EmulatedVirtioGpu::EmulatedVirtioGpuImpl::EnqueueVirtioGpuTask(
    uint32_t contextId, VirtioGpuTask task, std::optional<VirtioGpuFence> fence) {
    std::promise<void> taskCompletedSignaler;
    std::shared_future<void> taskCompletedWaitable(taskCompletedSignaler.get_future());

    std::lock_guard<std::mutex> lock(mTasksMutex);
    mTasks.push(VirtioGpuTaskWithWaitable{
        .contextId = contextId,
        .task = std::move(task),
        .taskCompletedSignaler = std::move(taskCompletedSignaler),
        .fence = fence,
    });

    return taskCompletedWaitable;
}

void EmulatedVirtioGpu::EmulatedVirtioGpuImpl::DoTask(VirtioGpuTaskContextAttachResource task) {
    ALOGV("Performing task to attach resource-id:%d to context-id:%d", task.resourceId,
          task.contextId);

    rutabaga_context_attach_resource(mRutabaga, task.contextId, task.resourceId);

    ALOGV("Performing task to attach resource-id:%d to context-id:%d - done", task.resourceId,
          task.contextId);
}

void EmulatedVirtioGpu::EmulatedVirtioGpuImpl::DoTask(VirtioGpuTaskContextDetachResource task) {
    ALOGV("Performing task to detach resource-id:%d to context-id:%d", task.resourceId,
          task.contextId);

    rutabaga_context_detach_resource(mRutabaga, task.contextId, task.resourceId);

    ALOGV("Performing task to detach resource-id:%d to context-id:%d - done", task.resourceId,
          task.contextId);
}

void EmulatedVirtioGpu::EmulatedVirtioGpuImpl::DoTask(VirtioGpuTaskCreateBlob task) {
    ALOGV("Performing task to create blob resource-id:%d", task.resourceId);

    int ret =
        rutabaga_resource_create_blob(mRutabaga, task.contextId, task.resourceId, &task.params,
                                      /*iovecs=*/nullptr,
                                      /*handle=*/nullptr);
    if (ret) {
        ALOGE("Failed to create blob.");
    }

    ALOGV("Performing task to create blob resource-id:%d - done", task.resourceId);
}

void EmulatedVirtioGpu::EmulatedVirtioGpuImpl::DoTask(VirtioGpuTaskCreateContext task) {
    ALOGV("Performing task to create context-id:%" PRIu32 " context-init:%" PRIu32
          " context-name:%s",
          task.contextId, task.contextInit, task.contextName.c_str());

    int ret = rutabaga_context_create(mRutabaga, task.contextId, task.contextName.size(),
                                      task.contextName.data(), task.contextInit);
    if (ret) {
        ALOGE("Failed to create context-id:%" PRIu32 ".", task.contextId);
        return;
    }

    ALOGV("Performing task to create context-id:%" PRIu32 " context-init:%" PRIu32
          " context-name:%s - done",
          task.contextId, task.contextInit, task.contextName.c_str());
}

void EmulatedVirtioGpu::EmulatedVirtioGpuImpl::DoTask(VirtioGpuTaskCreateResource task) {
    ALOGV("Performing task to create resource resource:%d", task.resourceId);

    EmulatedResource* resource = GetResource(task.resourceId);

    int ret = rutabaga_resource_create_3d(mRutabaga, task.resourceId, &task.params);
    if (ret) {
        ALOGE("Failed to create resource:%d", task.resourceId);
    }

    resource->iovec.iov_base = task.resourceBytes;
    resource->iovec.iov_len = task.params.width;

    struct rutabaga_iovecs vecs = {0};
    vecs.iovecs = &resource->iovec;
    vecs.num_iovecs = 1;

    ret = rutabaga_resource_attach_backing(mRutabaga, task.resourceId, &vecs);
    if (ret) {
        ALOGE("Failed to attach iov to resource:%d", task.resourceId);
    }

    ALOGV("Performing task to create resource resource:%d - done", task.resourceId);

    rutabaga_context_attach_resource(mRutabaga, task.contextId, task.resourceId);
}

void EmulatedVirtioGpu::EmulatedVirtioGpuImpl::DoTask(VirtioGpuTaskDestroyContext task) {
    ALOGV("Performing task to destroy context-id:%" PRIu32, task.contextId);

    rutabaga_context_destroy(mRutabaga, task.contextId);

    ALOGV("Performing task to destroy context-id:%" PRIu32 " - done", task.contextId);
}

void EmulatedVirtioGpu::EmulatedVirtioGpuImpl::DoTask(VirtioGpuTaskMap task) {
    ALOGV("Performing task to map resource resource:%d", task.resourceId);

    struct rutabaga_mapping mapping;
    int ret = rutabaga_resource_map(mRutabaga, task.resourceId, &mapping);
    if (ret) {
        ALOGE("Failed to map resource:%d", task.resourceId);
        return;
    }

    task.resourceMappedPromise.set_value(reinterpret_cast<uint8_t*>(mapping.ptr));
    ALOGV("Performing task to map resource resource:%d - done", task.resourceId);
}

void EmulatedVirtioGpu::EmulatedVirtioGpuImpl::DoTask(VirtioGpuTaskSubmitCmd task) {
    ALOGV("Performing task to execbuffer");

    if (task.commandBuffer.size() % 4 != 0) {
        ALOGE("Unaligned command buffer?");
        return;
    }

    struct rutabaga_command cmd = {
        .ctx_id = task.contextId,
        .cmd_size = static_cast<uint32_t>(task.commandBuffer.size()),
        .cmd = reinterpret_cast<uint8_t*>(task.commandBuffer.data()),
        .num_in_fences = 0,
        .fence_ids = nullptr,
    };

    int ret = rutabaga_submit_command(mRutabaga, &cmd);
    if (ret) {
        ALOGE("Failed to execbuffer.");
    }

    ALOGV("Performing task to execbuffer - done");
}

void EmulatedVirtioGpu::EmulatedVirtioGpuImpl::DoTask(VirtioGpuTaskTransferFromHost task) {
    struct rutabaga_transfer transfer = {0};
    transfer.x = task.transferOffset;
    transfer.w = task.transferSize;
    transfer.h = 1;
    transfer.d = 1;

    int ret = rutabaga_resource_transfer_read(mRutabaga, task.contextId, task.resourceId, &transfer,
                                              nullptr);
    if (ret) {
        ALOGE("Failed to transferFromHost() for resource:%" PRIu32, task.resourceId);
    }
}

void EmulatedVirtioGpu::EmulatedVirtioGpuImpl::DoTask(VirtioGpuTaskTransferToHost task) {
    struct rutabaga_transfer transfer = {0};
    transfer.x = task.transferOffset;
    transfer.w = task.transferSize;
    transfer.h = 1;
    transfer.d = 1;

    int ret =
        rutabaga_resource_transfer_write(mRutabaga, task.contextId, task.resourceId, &transfer);
    if (ret) {
        ALOGE("Failed to transferToHost() for resource:%" PRIu32, task.resourceId);
    }
}

void EmulatedVirtioGpu::EmulatedVirtioGpuImpl::DoTask(VirtioGpuTaskUnrefResource task) {
    rutabaga_resource_unref(mRutabaga, task.resourceId);
}

<<<<<<< HEAD
=======
void EmulatedVirtioGpu::EmulatedVirtioGpuImpl::DoTask(VirtioGpuTaskSnapshotSave task) {
    int ret = rutabaga_snapshot(mRutabaga, task.directory.c_str());
    if (ret) {
        ALOGE("snapshotting failed");
    }
}

void EmulatedVirtioGpu::EmulatedVirtioGpuImpl::DoTask(VirtioGpuTaskSnapshotRestore task) {
    int ret = rutabaga_restore(mRutabaga, task.directory.c_str());
    if (ret) {
        ALOGE("snapshot restore failed");
    }
}

>>>>>>> b23315d0
void EmulatedVirtioGpu::EmulatedVirtioGpuImpl::DoTask(VirtioGpuTaskWithWaitable task) {
    std::visit(
        [this](auto&& work) {
            using T = std::decay_t<decltype(work)>;
            if constexpr (std::is_same_v<T, VirtioGpuTaskContextAttachResource>) {
                DoTask(std::move(work));
            } else if constexpr (std::is_same_v<T, VirtioGpuTaskContextDetachResource>) {
                DoTask(std::move(work));
            } else if constexpr (std::is_same_v<T, VirtioGpuTaskCreateBlob>) {
                DoTask(std::move(work));
            } else if constexpr (std::is_same_v<T, VirtioGpuTaskCreateContext>) {
                DoTask(std::move(work));
            } else if constexpr (std::is_same_v<T, VirtioGpuTaskCreateResource>) {
                DoTask(std::move(work));
            } else if constexpr (std::is_same_v<T, VirtioGpuTaskDestroyContext>) {
                DoTask(std::move(work));
            } else if constexpr (std::is_same_v<T, VirtioGpuTaskMap>) {
                DoTask(std::move(work));
            } else if constexpr (std::is_same_v<T, VirtioGpuTaskSubmitCmd>) {
                DoTask(std::move(work));
            } else if constexpr (std::is_same_v<T, VirtioGpuTaskTransferFromHost>) {
                DoTask(std::move(work));
            } else if constexpr (std::is_same_v<T, VirtioGpuTaskTransferToHost>) {
                DoTask(std::move(work));
            } else if constexpr (std::is_same_v<T, VirtioGpuTaskUnrefResource>) {
                DoTask(std::move(work));
            }
        },
        task.task);

    if (task.fence) {
        const struct rutabaga_fence fenceInfo = {
            .flags = RUTABAGA_FLAG_INFO_RING_IDX,
            .fence_id = (*task.fence).fenceId,
            .ctx_id = task.contextId,
            .ring_idx = (*task.fence).ringIdx,
        };
        int ret = rutabaga_create_fence(mRutabaga, &fenceInfo);
        if (ret) {
            ALOGE("Failed to create fence.");
        }
    }

    task.taskCompletedSignaler.set_value();
}

void EmulatedVirtioGpu::EmulatedVirtioGpuImpl::RunVirtioGpuTaskProcessingLoop() {
    while (!mShuttingDown.load()) {
        std::optional<VirtioGpuTaskWithWaitable> task;

        {
            std::lock_guard<std::mutex> lock(mTasksMutex);
            if (!mTasks.empty()) {
                task = std::move(mTasks.front());
                mTasks.pop();
            }
        }

        if (task) {
            DoTask(std::move(*task));
        }
    }
}

EmulatedVirtioGpu::EmulatedVirtioGpu()
    : mImpl{std::make_unique<EmulatedVirtioGpu::EmulatedVirtioGpuImpl>()} {}

namespace {

static std::mutex sInstanceMutex;
static std::weak_ptr<EmulatedVirtioGpu> sInstance;

}  // namespace

/*static*/
std::shared_ptr<EmulatedVirtioGpu> EmulatedVirtioGpu::Get() {
    std::lock_guard<std::mutex> lock(sInstanceMutex);

    std::shared_ptr<EmulatedVirtioGpu> instance = sInstance.lock();
    if (instance != nullptr) {
        return instance;
    }

    instance = std::shared_ptr<EmulatedVirtioGpu>(new EmulatedVirtioGpu());

    bool withGl = false;
    bool withVk = true;
    bool withVkSnapshots = false;

    struct Option {
        std::string env;
        bool* val;
    };
    const std::vector<Option> options = {
        {"GFXSTREAM_EMULATED_VIRTIO_GPU_WITH_GL", &withGl},
        {"GFXSTREAM_EMULATED_VIRTIO_GPU_WITH_VK", &withVk},
        {"GFXSTREAM_EMULATED_VIRTIO_GPU_WITH_VK_SNAPSHOTS", &withVkSnapshots},
    };
    for (const Option option : options) {
        const char* val = std::getenv(option.env.c_str());
        if (val != nullptr && (val[0] == 'Y' || val[0] == 'y')) {
            *option.val = true;
        }
    }

    ALOGE("Initializing withGl:%d withVk:%d withVkSnapshots:%d", withGl, withVk, withVkSnapshots);
    if (!instance->Init(withGl, withVk, withVkSnapshots)) {
        ALOGE("Failed to initialize EmulatedVirtioGpu.");
        return nullptr;
    }
    ALOGE("Successfully initialized EmulatedVirtioGpu.");
    sInstance = instance;
    return instance;
}

/*static*/
uint32_t EmulatedVirtioGpu::GetNumActiveUsers() {
    std::lock_guard<std::mutex> lock(sInstanceMutex);
    std::shared_ptr<EmulatedVirtioGpu> instance = sInstance.lock();
    return instance.use_count();
}

bool EmulatedVirtioGpu::Init(bool withGl, bool withVk, bool withVkSnapshots) {
    return mImpl->Init(withGl, withVk, withVkSnapshots, this);
}

std::optional<uint32_t> EmulatedVirtioGpu::CreateContext(uint32_t contextInit) {
    return mImpl->CreateContext(contextInit);
}

void EmulatedVirtioGpu::DestroyContext(uint32_t contextId) { mImpl->DestroyContext(contextId); }

bool EmulatedVirtioGpu::GetCaps(uint32_t capsetId, uint32_t guestCapsSize, uint8_t* capset) {
    return mImpl->GetCaps(capsetId, guestCapsSize, capset);
}

uint8_t* EmulatedVirtioGpu::Map(uint32_t resourceId) { return mImpl->Map(resourceId); }

void EmulatedVirtioGpu::Unmap(uint32_t resourceId) { mImpl->Unmap(resourceId); }

int EmulatedVirtioGpu::SubmitCmd(uint32_t contextId, uint32_t cmdSize, void* cmd, uint32_t ringIdx,
                                 VirtioGpuFenceFlags fenceFlags, uint32_t& fenceId,
                                 std::optional<uint32_t> blobResourceId) {
    return mImpl->SubmitCmd(contextId, cmdSize, cmd, ringIdx, fenceFlags, fenceId, blobResourceId);
}

int EmulatedVirtioGpu::Wait(uint32_t resourceId) { return mImpl->Wait(resourceId); }

int EmulatedVirtioGpu::TransferFromHost(uint32_t contextId, uint32_t resourceId, uint32_t offset,
                                        uint32_t size) {
    return mImpl->TransferFromHost(contextId, resourceId, offset, size);
}

int EmulatedVirtioGpu::TransferToHost(uint32_t contextId, uint32_t resourceId, uint32_t offset,
                                      uint32_t size) {
    return mImpl->TransferToHost(contextId, resourceId, offset, size);
}

std::optional<uint32_t> EmulatedVirtioGpu::CreateBlob(uint32_t contextId, uint32_t blobMem,
                                                      uint32_t blobFlags, uint64_t blobId,
                                                      uint64_t blobSize) {
    return mImpl->CreateBlob(contextId, blobMem, blobFlags, blobId, blobSize);
}

std::optional<uint32_t> EmulatedVirtioGpu::CreateVirglBlob(uint32_t contextId, uint32_t width,
                                                           uint32_t height, uint32_t virglFormat,
                                                           uint32_t target, uint32_t bind,
                                                           uint32_t size) {
    return mImpl->CreateVirglBlob(contextId, width, height, virglFormat, target, bind, size);
}

void EmulatedVirtioGpu::DestroyResource(uint32_t contextId, uint32_t resourceId) {
    mImpl->DestroyResource(contextId, resourceId);
}

<<<<<<< HEAD
=======
void EmulatedVirtioGpu::SnapshotSave(const std::string& directory) {
    mImpl->SnapshotSave(directory);
}

void EmulatedVirtioGpu::SnapshotRestore(const std::string& directory) {
    mImpl->SnapshotRestore(directory);
}

>>>>>>> b23315d0
int EmulatedVirtioGpu::WaitOnEmulatedFence(int fenceAsFileDescriptor, int timeoutMilliseconds) {
    return mImpl->WaitOnEmulatedFence(fenceAsFileDescriptor, timeoutMilliseconds);
}

void EmulatedVirtioGpu::SignalEmulatedFence(int fenceId) { mImpl->SignalEmulatedFence(fenceId); }

bool GetNumActiveEmulatedVirtioGpuUsers() { return EmulatedVirtioGpu::GetNumActiveUsers(); }

}  // namespace gfxstream<|MERGE_RESOLUTION|>--- conflicted
+++ resolved
@@ -110,11 +110,8 @@
                                             uint32_t size);
 
     void DestroyResource(uint32_t contextId, uint32_t resourceId);
-<<<<<<< HEAD
-=======
     void SnapshotSave(const std::string& directory);
     void SnapshotRestore(const std::string& directory);
->>>>>>> b23315d0
 
     uint32_t CreateEmulatedFence();
 
@@ -173,14 +170,16 @@
     struct VirtioGpuTaskUnrefResource {
         uint32_t resourceId;
     };
+    struct VirtioGpuTaskSnapshotSave {
+        std::string directory;
+    };
+    struct VirtioGpuTaskSnapshotRestore {
+        std::string directory;
+    };
     using VirtioGpuTask =
         std::variant<VirtioGpuTaskContextAttachResource, VirtioGpuTaskContextDetachResource,
                      VirtioGpuTaskCreateBlob, VirtioGpuTaskCreateContext,
                      VirtioGpuTaskCreateResource, VirtioGpuTaskDestroyContext, VirtioGpuTaskMap,
-<<<<<<< HEAD
-                     VirtioGpuTaskExecBuffer, VirtioGpuTaskTransferFromHost,
-                     VirtioGpuTaskTransferToHost, VirtioGpuTaskUnrefResource>;
-=======
                      VirtioGpuTaskSubmitCmd, VirtioGpuTaskTransferFromHost,
                      VirtioGpuTaskTransferToHost, VirtioGpuTaskUnrefResource,
                      VirtioGpuTaskSnapshotSave, VirtioGpuTaskSnapshotRestore>;
@@ -190,7 +189,6 @@
         uint32_t ringIdx;
     };
 
->>>>>>> b23315d0
     struct VirtioGpuTaskWithWaitable {
         uint32_t contextId;
         VirtioGpuTask task;
@@ -212,6 +210,8 @@
     void DoTask(VirtioGpuTaskTransferToHost task);
     void DoTask(VirtioGpuTaskWithWaitable task);
     void DoTask(VirtioGpuTaskUnrefResource task);
+    void DoTask(VirtioGpuTaskSnapshotSave task);
+    void DoTask(VirtioGpuTaskSnapshotRestore task);
 
     void RunVirtioGpuTaskProcessingLoop();
 
@@ -312,38 +312,6 @@
 
 bool EmulatedVirtioGpu::EmulatedVirtioGpuImpl::Init(bool withGl, bool withVk, bool withVkSnapshots,
                                                     EmulatedVirtioGpu* parent) {
-<<<<<<< HEAD
-    std::vector<stream_renderer_param> renderer_params{
-        stream_renderer_param{
-            .key = STREAM_RENDERER_PARAM_USER_DATA,
-            .value = static_cast<uint64_t>(reinterpret_cast<uintptr_t>(parent)),
-        },
-        stream_renderer_param{
-            .key = STREAM_RENDERER_PARAM_FENCE_CALLBACK,
-            .value = static_cast<uint64_t>(reinterpret_cast<uintptr_t>(&WriteFenceTrampoline)),
-        },
-        stream_renderer_param{
-            .key = STREAM_RENDERER_PARAM_RENDERER_FLAGS,
-            .value =
-                static_cast<uint64_t>(STREAM_RENDERER_FLAGS_USE_SURFACELESS_BIT) |
-                (withGl ? static_cast<uint64_t>(STREAM_RENDERER_FLAGS_USE_EGL_BIT |
-                                                STREAM_RENDERER_FLAGS_USE_GLES_BIT)
-                        : 0) |
-                (withVk ? static_cast<uint64_t>(STREAM_RENDERER_FLAGS_USE_VK_BIT) : 0) |
-                (withVkSnapshots ? static_cast<uint64_t>(STREAM_RENDERER_FLAGS_VULKAN_SNAPSHOTS)
-                                 : 0),
-        },
-        stream_renderer_param{
-            .key = STREAM_RENDERER_PARAM_WIN0_WIDTH,
-            .value = 32,
-        },
-        stream_renderer_param{
-            .key = STREAM_RENDERER_PARAM_WIN0_HEIGHT,
-            .value = 32,
-        },
-    };
-    return stream_renderer_init(renderer_params.data(), renderer_params.size()) == 0;
-=======
     int32_t ret;
     uint64_t capsetMask = 0;
     uint32_t numCapsets = 0;
@@ -405,7 +373,6 @@
     }
 
     return true;
->>>>>>> b23315d0
 }
 
 bool EmulatedVirtioGpu::EmulatedVirtioGpuImpl::GetCaps(uint32_t capsetId, uint32_t guestCapsSize,
@@ -636,15 +603,6 @@
     EnqueueVirtioGpuTask(contextId, std::move(detachTask));
 }
 
-<<<<<<< HEAD
-int EmulatedVirtioGpu::EmulatedVirtioGpuImpl::ExecBuffer(uint32_t contextId,
-                                                         struct VirtGpuExecBuffer& execbuffer,
-                                                         std::optional<uint32_t> blobResourceId) {
-    std::optional<uint32_t> fence;
-
-    if (execbuffer.flags & kFenceOut) {
-        fence = CreateEmulatedFence();
-=======
 void EmulatedVirtioGpu::EmulatedVirtioGpuImpl::SnapshotSave(const std::string& directory) {
     uint32_t contextId = 0;
 
@@ -672,7 +630,6 @@
     std::optional<VirtioGpuFence> fence;
     if (fenceFlags & kFlagFence) {
         fence = VirtioGpuFence{.fenceId = CreateEmulatedFence(), .ringIdx = ringIdx};
->>>>>>> b23315d0
     }
 
     const VirtioGpuTaskSubmitCmd task = {
@@ -936,8 +893,6 @@
     rutabaga_resource_unref(mRutabaga, task.resourceId);
 }
 
-<<<<<<< HEAD
-=======
 void EmulatedVirtioGpu::EmulatedVirtioGpuImpl::DoTask(VirtioGpuTaskSnapshotSave task) {
     int ret = rutabaga_snapshot(mRutabaga, task.directory.c_str());
     if (ret) {
@@ -952,7 +907,6 @@
     }
 }
 
->>>>>>> b23315d0
 void EmulatedVirtioGpu::EmulatedVirtioGpuImpl::DoTask(VirtioGpuTaskWithWaitable task) {
     std::visit(
         [this](auto&& work) {
@@ -978,6 +932,10 @@
             } else if constexpr (std::is_same_v<T, VirtioGpuTaskTransferToHost>) {
                 DoTask(std::move(work));
             } else if constexpr (std::is_same_v<T, VirtioGpuTaskUnrefResource>) {
+                DoTask(std::move(work));
+            } else if constexpr (std::is_same_v<T, VirtioGpuTaskSnapshotSave>) {
+                DoTask(std::move(work));
+            } else if constexpr (std::is_same_v<T, VirtioGpuTaskSnapshotRestore>) {
                 DoTask(std::move(work));
             }
         },
@@ -1128,8 +1086,6 @@
     mImpl->DestroyResource(contextId, resourceId);
 }
 
-<<<<<<< HEAD
-=======
 void EmulatedVirtioGpu::SnapshotSave(const std::string& directory) {
     mImpl->SnapshotSave(directory);
 }
@@ -1138,7 +1094,6 @@
     mImpl->SnapshotRestore(directory);
 }
 
->>>>>>> b23315d0
 int EmulatedVirtioGpu::WaitOnEmulatedFence(int fenceAsFileDescriptor, int timeoutMilliseconds) {
     return mImpl->WaitOnEmulatedFence(fenceAsFileDescriptor, timeoutMilliseconds);
 }
