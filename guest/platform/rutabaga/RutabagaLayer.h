/*
 * Copyright 2023 The Android Open Source Project
 *
 * Licensed under the Apache License, Version 2.0 (the "License");
 * you may not use this file except in compliance with the License.
 * You may obtain a copy of the License at
 *
 *      http://www.apache.org/licenses/LICENSE-2.0
 *
 * Unless required by applicable law or agreed to in writing, software
 * distributed under the License is distributed on an "AS IS" BASIS,
 * WITHOUT WARRANTIES OR CONDITIONS OF ANY KIND, either express or implied.
 * See the License for the specific language governing permissions and
 * limitations under the License.
 */

#pragma once

#include <memory>
#include <optional>

// see protocol.rs in crosvm
enum VirtioGpuFenceFlags : uint32_t {
    kFlagNone = 0x0000,
    kFlagFence = 0x0001,
    kFlagRingIdx = 0x0002,
    kFlagFenceShareable = 0x0004,
};

constexpr enum VirtioGpuFenceFlags operator|(const enum VirtioGpuFenceFlags self,
                                             const enum VirtioGpuFenceFlags other) {
    return (enum VirtioGpuFenceFlags)(uint32_t(self) | uint32_t(other));
}

namespace gfxstream {

// Emulates parts of the Linux Virtio GPU kernel module and parts of
// a virtual machine manager to allow speaking directly to the Gfxstream
// host server via rutabaga.
class EmulatedVirtioGpu {
  public:
   static std::shared_ptr<EmulatedVirtioGpu> Get();
   static uint32_t GetNumActiveUsers();

   bool Init(bool withGl, bool withVk, bool withVkSnapshots);

   bool GetCaps(uint32_t capsetId, uint32_t guestCapsSize, uint8_t* capset);

   std::optional<uint32_t> CreateContext(uint32_t contextInit);
   void DestroyContext(uint32_t contextId);

   std::optional<uint32_t> CreateBlob(uint32_t contextId, uint32_t blobMem, uint32_t blobFlags,
                                      uint64_t blobId, uint64_t blobSize);
   std::optional<uint32_t> CreateVirglBlob(uint32_t contextId, uint32_t width, uint32_t height,
                                           uint32_t virglFormat, uint32_t target, uint32_t bind,
                                           uint32_t size);

   void DestroyResource(uint32_t contextId, uint32_t resourceId);

   uint8_t* Map(uint32_t resourceId);
   void Unmap(uint32_t resourceId);

   int SubmitCmd(uint32_t contextId, uint32_t cmdSize, void* cmd, uint32_t ringIdx,
                 VirtioGpuFenceFlags fenceFlags, uint32_t& fenceId,
                 std::optional<uint32_t> blobResourceId);

   int Wait(uint32_t resourceId);

   int TransferFromHost(uint32_t contextId, uint32_t resourceId, uint32_t transferOffset,
                        uint32_t transferSize);
   int TransferToHost(uint32_t contextId, uint32_t resourceId, uint32_t transferOffset,
                      uint32_t transferSize);

   void SignalEmulatedFence(int fenceId);

   int WaitOnEmulatedFence(int fenceAsFileDescriptor, int timeoutMilliseconds);

<<<<<<< HEAD
=======
   void SnapshotSave(const std::string& directory);
   void SnapshotRestore(const std::string& directory);

>>>>>>> b23315d0
  private:
    EmulatedVirtioGpu();

    class EmulatedVirtioGpuImpl;
    std::unique_ptr<EmulatedVirtioGpuImpl> mImpl;
};

}  // namespace gfxstream<|MERGE_RESOLUTION|>--- conflicted
+++ resolved
@@ -75,12 +75,9 @@
 
    int WaitOnEmulatedFence(int fenceAsFileDescriptor, int timeoutMilliseconds);
 
-<<<<<<< HEAD
-=======
    void SnapshotSave(const std::string& directory);
    void SnapshotRestore(const std::string& directory);
 
->>>>>>> b23315d0
   private:
     EmulatedVirtioGpu();
 
