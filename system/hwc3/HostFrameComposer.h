--- conflicted
+++ resolved
@@ -65,15 +65,9 @@
 
   HWC3::Error onActiveConfigChange(Display* display) override;
 
-<<<<<<< HEAD
-  const DrmPresenter* getDrmPresenter() const override {
-    if (mDrmPresenter) {
-      return &*mDrmPresenter;
-=======
   const DrmClient* getDrmPresenter() const override {
     if (mDrmClient) {
       return &*mDrmClient;
->>>>>>> a93a7e14
     }
     return nullptr;
   }
