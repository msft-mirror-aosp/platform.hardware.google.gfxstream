--- conflicted
+++ resolved
@@ -141,16 +141,6 @@
     //
     bool sw_write = (0 != (usage & GRALLOC_USAGE_SW_WRITE_MASK));
     bool hw_write = (usage & GRALLOC_USAGE_HW_RENDER);
-<<<<<<< HEAD
-    if (hw_write && sw_write) {
-        // screen-capture has both hw_write and sw_write enabled, and we
-        // should allow this usage.
-        // ALOGE("gralloc_alloc: Mismatched usage flags: %d x %d, usage %x",
-        //         w, h, usage);
-        // return -EINVAL;
-    }
-=======
->>>>>>> ad72b3ee
     bool sw_read = (0 != (usage & GRALLOC_USAGE_SW_READ_MASK));
     bool hw_cam_write = usage & GRALLOC_USAGE_HW_CAMERA_WRITE;
     bool hw_cam_read = usage & GRALLOC_USAGE_HW_CAMERA_READ;
