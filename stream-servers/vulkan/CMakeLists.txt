add_subdirectory(cereal)
add_subdirectory(emulated_textures)

add_library(gfxstream-vulkan-server
            BorrowedImageVk.cpp
            CompositorVk.cpp
            DisplayVk.cpp
            DisplaySurfaceVk.cpp
            DebugUtilsHelper.cpp
            SwapChainStateVk.cpp
            VkAndroidNativeBuffer.cpp
            VkCommonOperations.cpp
            VkDecoder.cpp
            VkDecoderGlobalState.cpp
            VkDecoderSnapshot.cpp
            VkFormatUtils.cpp
            VkReconstruction.cpp
            VulkanDispatch.cpp
            VulkanHandleMapping.cpp
            VulkanStream.cpp
            vk_util.cpp)
set_source_files_properties(VkDecoder.cpp PROPERTIES COMPILE_FLAGS -Wno-unused-variable)

target_link_libraries(gfxstream-vulkan-server PUBLIC
        OpenglRender_vulkan_cereal
        gfxstream-compressedTextures
        emulated_textures
        apigen-codec-common
        aemu-base.headers
        gfxstream-snapshot.headers
<<<<<<< HEAD
        gfxstream_utils.headers
=======
        gfxstream_utils
>>>>>>> 65b1ae67
        gfxstream_vulkan_headers
        PRIVATE
        gfxstream_egl_headers)

if (WIN32)
target_compile_definitions(gfxstream-vulkan-server PRIVATE -DVK_USE_PLATFORM_WIN32_KHR)
elseif (APPLE)
target_compile_definitions(gfxstream-vulkan-server PRIVATE -DVK_USE_PLATFORM_METAL_EXT)
endif()

if (NOT MSVC)
    target_compile_options(gfxstream-vulkan-server PRIVATE -fvisibility=hidden)
endif()
target_compile_options(gfxstream-vulkan-server PRIVATE -Wno-unused-value -Wno-return-type -Wno-return-type-c-linkage)

target_include_directories(gfxstream-vulkan-server
                           PUBLIC
                           ${GFXSTREAM_REPO_ROOT}/vulkan
                           ${GFXSTREAM_REPO_ROOT}/vulkan/cereal
                           PRIVATE
                           ${GFXSTREAM_REPO_ROOT}
                           ${GFXSTREAM_REPO_ROOT}/include
                           ${GFXSTREAM_REPO_ROOT}/stream-servers
                           ${GFXSTREAM_REPO_ROOT}/stream-servers/vulkan
                           ${GFXSTREAM_REPO_ROOT}/stream-servers/apigen-codec-common
                           ${GFXSTREAM_REPO_ROOT}/third-party/glm/include)<|MERGE_RESOLUTION|>--- conflicted
+++ resolved
@@ -28,11 +28,7 @@
         apigen-codec-common
         aemu-base.headers
         gfxstream-snapshot.headers
-<<<<<<< HEAD
-        gfxstream_utils.headers
-=======
         gfxstream_utils
->>>>>>> 65b1ae67
         gfxstream_vulkan_headers
         PRIVATE
         gfxstream_egl_headers)
